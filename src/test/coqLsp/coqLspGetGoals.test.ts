import { expect } from "earl";
import { Result } from "ts-results";

import { createTestCoqLspClient } from "../../coqLsp/coqLspBuilders";
import { ProofGoal } from "../../coqLsp/coqLspTypes";

import { Uri } from "../../utils/uri";
import { resolveResourcesDir } from "../commonTestFunctions/pathsResolver";

suite("Retrieve goals from Coq file", () => {
    async function getGoalsAtPoints(
        points: { line: number; character: number }[],
        resourcePath: string[],
        projectRootPath?: string[]
<<<<<<< HEAD
    ): Promise<Result<Goal<PpString>[], Error>[]> {
=======
    ): Promise<(ProofGoal | Error)[]> {
>>>>>>> ee51d34c
        const [filePath, rootDir] = resolveResourcesDir(
            resourcePath,
            projectRootPath
        );
        const fileUri = Uri.fromPath(filePath);

        const client = await createTestCoqLspClient(rootDir);
        await client.openTextDocument(fileUri);
        const goals = await Promise.all(
            points.map(async (point) => {
                return await client.getGoalsAtPoint(point, fileUri, 1);
            })
        );
        await client.closeTextDocument(fileUri);

        return goals;
    }

    function unpackGoal(goal: ProofGoal): { hyps: string[]; ty: string } {
        return {
            hyps: goal.hyps.map((hyp) => `${hyp.names.join(" ")} : ${hyp.ty}`),
            ty: goal.ty as string,
        };
    }

    test("Small coq file, one request", async () => {
        const goals = await getGoalsAtPoints(
            [{ line: 9, character: 4 }],
            ["small_document.v"]
        );

        const expectedGoal = {
            hyps: ["n : nat"],
            ty: "0 + n + 0 = n",
        };

        expect(goals).toHaveLength(1);
<<<<<<< HEAD
        expect(goals[0].ok).toEqual(true);
        if (goals[0].ok) {
            expect(goals[0].val).toHaveLength(1);
            expect(unpackGoal(goals[0].val[0])).toEqual(expectedGoal);
        }
=======
        expect(unpackGoal(goals[0] as ProofGoal)).toEqual(expectedGoal);
>>>>>>> ee51d34c
    });

    test("Check correct goals requests", async () => {
        const goals = await getGoalsAtPoints(
            [
                { line: 2, character: 4 },
                { line: 7, character: 19 },
                { line: 16, character: 8 },
                { line: 19, character: 8 },
                { line: 25, character: 14 },
            ],
            ["test_many_admits.v"]
        );

        const expectedGoals = [
            {
                hyps: [],
                ty: "forall (A : Type) (P : A -> Prop) (x : A), P x -> P x",
            },
            {
                hyps: ["A : Type", "P : A -> Prop", "x : A", "H : P x"],
                ty: "P x",
            },
            {
                hyps: [],
                ty: "0 = 0 \\/ 0 <> 0",
            },
            {
                hyps: ["n : nat"],
                ty: "S n = 0 \\/ S n <> 0",
            },
            {
                hyps: ["n : nat"],
                ty: "0 + n = n",
            },
        ];

        expect(goals).toHaveLength(5);
        for (const [i, goal] of goals.entries()) {
<<<<<<< HEAD
            expect(goal).not.toBeA(Error);
            if (goal.ok) {
                expect(unpackGoal(goal.val[0])).toEqual(expectedGoals[i]);
            }
=======
            expect(goals[i]).not.toBeA(Error);
            expect(unpackGoal(goal as ProofGoal)).toEqual(expectedGoals[i]);
>>>>>>> ee51d34c
        }
    });

    test("Retreive goal with error", async () => {
        const goals = await getGoalsAtPoints(
            [
                { line: 5, character: 0 },
                { line: 6, character: 0 },
                { line: 10, character: 9 },
            ],
            ["small_document.v"]
        );

        expect(goals).toHaveLength(3);
        for (const goal of goals) {
            expect(goal.err).toEqual(true);
        }
    });

    test("Retreive goals where no more goals", async () => {
        const goals = await getGoalsAtPoints(
            [
                { line: 9, character: 10 },
                { line: 10, character: 3 },
            ],
            ["small_document.v"]
        );

        expect(goals).toHaveLength(2);
        for (const goal of goals) {
            expect(goal.ok).toEqual(true);
            if (goal.ok) {
                expect(goal.val).toBeEmpty();
            }
        }
    });

    test("Retreive goal in project with imports", async () => {
        const goals = await getGoalsAtPoints(
            [
                { line: 4, character: 4 },
                { line: 4, character: 14 },
                { line: 4, character: 21 },
            ],
            ["coqProj", "theories", "B.v"],
            ["coqProj"]
        );

        const expectedGoals = [
            {
                hyps: [],
                ty: "forall n : nat, evenb (S n) = negb (evenb n)",
            },
            {
                hyps: ["n : nat"],
                ty: "evenb (S n) = negb (evenb n)",
            },
            {
                hyps: ["n : nat"],
                ty: "negb (evenb n) = negb (evenb n)",
            },
        ];

        expect(goals).toHaveLength(3);
        for (const [i, goal] of goals.entries()) {
<<<<<<< HEAD
            if (goal.err) {
                console.error("ERROR", i, goal.val.message);
            }
            expect(goal.ok).toEqual(true);
            if (goal.ok) {
                expect(unpackGoal(goal.val[0])).toEqual(expectedGoals[i]);
            }
=======
            expect(goals[i]).not.toBeA(Error);
            expect(unpackGoal(goal as ProofGoal)).toEqual(expectedGoals[i]);
>>>>>>> ee51d34c
        }
    });
});<|MERGE_RESOLUTION|>--- conflicted
+++ resolved
@@ -2,7 +2,7 @@
 import { Result } from "ts-results";
 
 import { createTestCoqLspClient } from "../../coqLsp/coqLspBuilders";
-import { ProofGoal } from "../../coqLsp/coqLspTypes";
+import { Goal, PpString } from "../../coqLsp/coqLspTypes";
 
 import { Uri } from "../../utils/uri";
 import { resolveResourcesDir } from "../commonTestFunctions/pathsResolver";
@@ -12,11 +12,7 @@
         points: { line: number; character: number }[],
         resourcePath: string[],
         projectRootPath?: string[]
-<<<<<<< HEAD
     ): Promise<Result<Goal<PpString>[], Error>[]> {
-=======
-    ): Promise<(ProofGoal | Error)[]> {
->>>>>>> ee51d34c
         const [filePath, rootDir] = resolveResourcesDir(
             resourcePath,
             projectRootPath
@@ -35,7 +31,7 @@
         return goals;
     }
 
-    function unpackGoal(goal: ProofGoal): { hyps: string[]; ty: string } {
+    function unpackGoal(goal: Goal<PpString>): { hyps: string[]; ty: string } {
         return {
             hyps: goal.hyps.map((hyp) => `${hyp.names.join(" ")} : ${hyp.ty}`),
             ty: goal.ty as string,
@@ -54,15 +50,11 @@
         };
 
         expect(goals).toHaveLength(1);
-<<<<<<< HEAD
         expect(goals[0].ok).toEqual(true);
         if (goals[0].ok) {
             expect(goals[0].val).toHaveLength(1);
             expect(unpackGoal(goals[0].val[0])).toEqual(expectedGoal);
         }
-=======
-        expect(unpackGoal(goals[0] as ProofGoal)).toEqual(expectedGoal);
->>>>>>> ee51d34c
     });
 
     test("Check correct goals requests", async () => {
@@ -102,15 +94,10 @@
 
         expect(goals).toHaveLength(5);
         for (const [i, goal] of goals.entries()) {
-<<<<<<< HEAD
             expect(goal).not.toBeA(Error);
             if (goal.ok) {
                 expect(unpackGoal(goal.val[0])).toEqual(expectedGoals[i]);
             }
-=======
-            expect(goals[i]).not.toBeA(Error);
-            expect(unpackGoal(goal as ProofGoal)).toEqual(expectedGoals[i]);
->>>>>>> ee51d34c
         }
     });
 
@@ -176,7 +163,6 @@
 
         expect(goals).toHaveLength(3);
         for (const [i, goal] of goals.entries()) {
-<<<<<<< HEAD
             if (goal.err) {
                 console.error("ERROR", i, goal.val.message);
             }
@@ -184,10 +170,6 @@
             if (goal.ok) {
                 expect(unpackGoal(goal.val[0])).toEqual(expectedGoals[i]);
             }
-=======
-            expect(goals[i]).not.toBeA(Error);
-            expect(unpackGoal(goal as ProofGoal)).toEqual(expectedGoals[i]);
->>>>>>> ee51d34c
         }
     });
 });