--- conflicted
+++ resolved
@@ -344,6 +344,11 @@
     /**
      * Creates an instance of `GeneratedProofImpl`.
      * Should be called only by `LLMServiceImpl`, `LLMServiceInternal` or `GeneratedProofImpl` itself.
+     *
+     * This constructor is capable of extracting the actual proof (its block of code)
+     * from the input `proof` in case it is contaminated with plain text or any other surrounding symbols.
+     * Namely, it extracts the block between `Proof.` and `Qed.` if they are present;
+     * otherwise, takes the whole `proof`.
      */
     constructor(
         proof: string,
@@ -352,23 +357,12 @@
         protected readonly llmServiceInternal: LLMServiceInternalType,
         previousProofVersions: ProofVersion[] = []
     ) {
-<<<<<<< HEAD
-=======
-        // Sometimes, expecially when 0-shot prompting,
-        // Gpt wraps the proof in a tone of comments and other text.
-        // The code block is somewhere in the middle.
-        // This method extracts the code block from the message.
-        proof = this.parseProofFromMessage(proof);
-
-        this.llmService = llmService;
-        this.modelParams = modelParams;
-
-        this.proofGenerationContext = proofGenerationContext;
->>>>>>> 02d69832
-        // Makes a copy of the previous proof versions
+        // Make a copy of the previous proof versions
         this.proofVersions = [...previousProofVersions];
+
+        // Save newly generated `proof`
         this.proofVersions.push({
-            proof: proof,
+            proof: this.removeProofQedIfNeeded(proof),
             diagnostic: undefined,
         });
 
@@ -402,7 +396,6 @@
         return this.proofVersions.length;
     }
 
-<<<<<<< HEAD
     /**
      * This method doesn't check `ModelParams.multiroundProfile.fixedProofChoices`,
      * because they can be overriden via the function's parameters at the call.
@@ -411,28 +404,6 @@
      */
     canBeFixed(): Boolean {
         return this.nextVersionCanBeGenerated();
-=======
-    protected async generateNextVersion(
-        chat: ChatHistory,
-        choices: number
-    ): Promise<GeneratedProof[]> {
-        if (!this.nextVersionCanBeGenerated() || choices <= 0) {
-            return [];
-        }
-        const newProofs = await this.llmService.generateFromChat(
-            chat,
-            this.modelParams,
-            choices
-        );
-        return newProofs.map((proof: string) =>
-            this.llmService.constructGeneratedProof(
-                proof,
-                this.proofGenerationContext,
-                this.modelParams,
-                this.proofVersions
-            )
-        );
->>>>>>> 02d69832
     }
 
     /**
@@ -458,7 +429,6 @@
      */
     async fixProof(
         diagnostic: string,
-<<<<<<< HEAD
         choices: number = this.modelParams.multiroundProfile
             .defaultProofFixChoices,
         errorsHandlingMode: ErrorsHandlingMode = ErrorsHandlingMode.LOG_EVENTS_AND_SWALLOW_ERRORS
@@ -482,7 +452,7 @@
             },
             (proof: string) =>
                 this.llmServiceInternal.constructGeneratedProof(
-                    this.removeProofQedIfNeeded(proof),
+                    proof,
                     this.proofGenerationContext,
                     this.modelParams,
                     this.proofVersions
@@ -490,31 +460,8 @@
         );
     }
 
-    protected removeProofQedIfNeeded(message: string): string {
+    private removeProofQedIfNeeded(message: string): string {
         const regex = /Proof\.(.*?)Qed\./s;
-=======
-        choices: number = this.modelParams.multiroundProfile.proofFixChoices
-    ): Promise<GeneratedProof[]> {
-        if (choices <= 0 || !this.canBeFixed()) {
-            return [];
-        }
-
-        const lastProofVersion = this.lastProofVersion();
-        assert.ok(lastProofVersion.diagnostic === undefined);
-        lastProofVersion.diagnostic = diagnostic;
-
-        const chat = buildProofFixChat(
-            this.proofGenerationContext,
-            this.proofVersions,
-            this.modelParams
-        );
-
-        return this.generateNextVersion(chat, choices);
-    }
-
-    parseProofFromMessage(message: string): string {
-        const regex = /Proof(.*?)Qed\./s;
->>>>>>> 02d69832
         const match = regex.exec(message);
         if (match) {
             return match[0];
