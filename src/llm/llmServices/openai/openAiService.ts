--- conflicted
+++ resolved
@@ -1,15 +1,4 @@
 import OpenAI from "openai";
-<<<<<<< HEAD
-import {
-    ProofGenerationContext,
-    OpenAiModelParams,
-} from "../modelParamsInterfaces";
-import { LLMServiceInterface } from "../llmServiceInterface";
-import { pickTheoremsUntilTokenLimit } from "../pickTheoremsUntilTokenLimit";
-import { EventLogger, Severity } from "../../../logging/eventLogger";
-=======
->>>>>>> b5089f07
-
 import { EventLogger, Severity } from "../../../logging/eventLogger";
 import { ProofGenerationContext } from "../../proofGenerationContext";
 import { ChatHistory } from "../chat";
