--- conflicted
+++ resolved
@@ -32,9 +32,6 @@
     }
 }
 
-<<<<<<< HEAD
-function getVernacexpr(expr: any): Vernacexpr | null {
-=======
 function getDefinitionName(expr: any[]): string {
     try {
         return expr[2][0]['v'][1][1];
@@ -55,7 +52,6 @@
 }
 
 function getVernacexpr(expr: any[]): Vernacexpr {
->>>>>>> e577291c
     try {
         return expr[0] as Vernacexpr;
     } catch (error) {
