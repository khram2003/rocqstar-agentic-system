import { Mutex } from "async-mutex";
import { readFileSync } from "fs";
<<<<<<< HEAD
import { Err, Ok, Result } from "ts-results";
=======
import { OutputChannel } from "vscode";
>>>>>>> ee51d34c
import {
    BaseLanguageClient,
    Diagnostic,
    Disposable,
    Position,
    ProtocolNotificationType,
    RequestType,
    TextDocumentIdentifier,
    VersionedTextDocumentIdentifier,
} from "vscode-languageclient";
import {
    DidChangeTextDocumentNotification,
    DidChangeTextDocumentParams,
    DidCloseTextDocumentNotification,
    DidCloseTextDocumentParams,
    DidOpenTextDocumentNotification,
    DidOpenTextDocumentParams,
    LogTraceNotification,
    PublishDiagnosticsNotification,
} from "vscode-languageclient";

import { Uri } from "../utils/uri";

import { CoqLspClientConfig, CoqLspServerConfig } from "./coqLspConfig";
import { CoqLspConnector } from "./coqLspConnector";
import { Goal, GoalAnswer, GoalRequest, PpString } from "./coqLspTypes";
import { FlecheDocument, FlecheDocumentParams } from "./coqLspTypes";
import { CoqLspError, CoqLspStartupError } from "./coqLspTypes";

export interface CoqLspClientInterface extends Disposable {
    getGoalsAtPoint(
        position: Position,
        documentUri: Uri,
        version: number,
        command: string
    ): Promise<Result<Goal<PpString>[], Error>>;

    openTextDocument(uri: Uri, version: number): Promise<DiagnosticMessage>;

    getDocumentSymbols(uri: Uri): Promise<any>;

    updateTextDocument(
        oldDocumentText: string[],
        appendedSuffix: string,
        uri: Uri,
        version: number
    ): Promise<DiagnosticMessage>;

    closeTextDocument(uri: Uri): Promise<void>;

    getFlecheDocument(uri: Uri): Promise<FlecheDocument>;
}

const goalReqType = new RequestType<GoalRequest, GoalAnswer<PpString>, void>(
    "proof/goals"
);

const flecheDocReqType = new RequestType<
    FlecheDocumentParams,
    FlecheDocument,
    void
>("coq/getDocument");

export type DiagnosticMessage = string | undefined;

export class CoqLspClient implements CoqLspClientInterface {
    private client: BaseLanguageClient;
    private subscriptions: Disposable[] = [];
    private mutex = new Mutex();

    private constructor(coqLspConnector: CoqLspConnector) {
        this.client = coqLspConnector;
    }

    static async create(
        serverConfig: CoqLspServerConfig,
        clientConfig: CoqLspClientConfig,
        logOutputChannel: OutputChannel
    ): Promise<CoqLspClient> {
        const connector = new CoqLspConnector(
            serverConfig,
            clientConfig,
            logOutputChannel
        );
        await connector.start().catch((error) => {
            throw new CoqLspStartupError(
                `failed to start coq-lsp with Error: ${error.message}`,
                clientConfig.coq_lsp_server_path
            );
        });
        return new CoqLspClient(connector);
    }

    async getDocumentSymbols(uri: Uri): Promise<any> {
        return await this.mutex.runExclusive(async () => {
            return this.getDocumentSymbolsUnsafe(uri);
        });
    }

    async getGoalsAtPoint(
        position: Position,
        documentUri: Uri,
        version: number,
        command?: string
    ): Promise<Result<Goal<PpString>[], Error>> {
        return await this.mutex.runExclusive(async () => {
            return this.getGoalsAtPointUnsafe(
                position,
                documentUri,
                version,
                command
            );
        });
    }

    async openTextDocument(
        uri: Uri,
        version: number = 1
    ): Promise<DiagnosticMessage> {
        return await this.mutex.runExclusive(async () => {
            return this.openTextDocumentUnsafe(uri, version);
        });
    }

    async updateTextDocument(
        oldDocumentText: string[],
        appendedSuffix: string,
        uri: Uri,
        version: number = 1
    ): Promise<DiagnosticMessage> {
        return await this.mutex.runExclusive(async () => {
            return this.updateTextDocumentUnsafe(
                oldDocumentText,
                appendedSuffix,
                uri,
                version
            );
        });
    }

    async closeTextDocument(uri: Uri): Promise<void> {
        return await this.mutex.runExclusive(async () => {
            return this.closeTextDocumentUnsafe(uri);
        });
    }

    async getFlecheDocument(uri: Uri): Promise<FlecheDocument> {
        return await this.mutex.runExclusive(async () => {
            return this.getFlecheDocumentUnsafe(uri);
        });
    }

    /**
     * Dirty due to the fact that the client sends no pure
     * error: https://github.com/ejgallego/coq-lsp/blob/f98b65344c961d1aad1e0c3785199258f21c3abc/controller/request.ml#L29
     */
    cleanLspError(errorMsg?: string): string | undefined {
        const errorMsgPrefixRegex = /^Error in .* request: (.*)$/s;
        if (!errorMsg) {
            return undefined;
        }
        const match = errorMsg.match(errorMsgPrefixRegex);
        return match ? match[1] : undefined;
    }

    removeTraceFromLspError(errorMsgWithTrace: string): string | undefined {
        const traceStartString = "Raised at";

        if (!errorMsgWithTrace.includes(traceStartString)) {
            return errorMsgWithTrace.split("\n").shift();
        }

        return errorMsgWithTrace
            .substring(0, errorMsgWithTrace.indexOf(traceStartString))
            .trim();
    }

    filterDiagnostics(
        diagnostics: Diagnostic[],
        position: Position
    ): string | undefined {
        const diagnosticMessageWithTrace = diagnostics
            .filter((diag) => diag.range.start.line >= position.line)
            .filter((diag) => diag.severity === 1) // 1 is error
            .shift()?.message;

        if (!diagnosticMessageWithTrace) {
            return undefined;
        } else {
            return this.removeTraceFromLspError(diagnosticMessageWithTrace);
        }
    }

    private async getDocumentSymbolsUnsafe(uri: Uri): Promise<any> {
        let textDocument = TextDocumentIdentifier.create(uri.uri);
        let params: any = { textDocument };

        return await this.client.sendRequest(
            "textDocument/documentSymbol",
            params
        );
    }

    private async getGoalsAtPointUnsafe(
        position: Position,
        documentUri: Uri,
        version: number,
        command?: string
    ): Promise<Result<Goal<PpString>[], Error>> {
        let goalRequestParams: GoalRequest = {
            textDocument: VersionedTextDocumentIdentifier.create(
                documentUri.uri,
                version
            ),
            position,
            // eslint-disable-next-line @typescript-eslint/naming-convention
            pp_format: "Str",
            command: command,
        };

        try {
            const goalAnswer = await this.client.sendRequest(
                goalReqType,
                goalRequestParams
            );
            const goals = goalAnswer?.goals?.goals;

            if (!goals) {
                return Err(CoqLspError.unknownError());
            }

            return Ok(goals);
        } catch (e) {
            if (e instanceof Error) {
                const errorMsg = this.cleanLspError(
                    this.removeTraceFromLspError(e.message)
                );
                if (errorMsg) {
                    return Err(new CoqLspError(errorMsg));
                }
                return Err(
                    new CoqLspError(
                        "Unable to parse CoqLSP error, please report this issue: " +
                            e.message
                    )
                );
            }

            return Err(CoqLspError.unknownError());
        }
    }

    private sleep(ms: number): Promise<ReturnType<typeof setTimeout>> {
        return new Promise((resolve) => setTimeout(resolve, ms));
    }

    private async waitUntilFileFullyChecked(
        requestType: ProtocolNotificationType<any, any>,
        params: any,
        uri: Uri,
        version: number,
        lastDocumentEndPosition?: Position,
        timeout: number = 300000
    ): Promise<DiagnosticMessage> {
        await this.client.sendNotification(requestType, params);

        let pendingProgress = true;
        let pendingDiagnostic = true;
        let awaitedDiagnostics: Diagnostic[] | undefined = undefined;

        this.subscriptions.push(
            this.client.onNotification(LogTraceNotification.type, (params) => {
                if (params.message.includes("document fully checked")) {
                    pendingProgress = false;
                }
            })
        );

        this.subscriptions.push(
            this.client.onNotification(
                PublishDiagnosticsNotification.type,
                (params) => {
                    if (
                        params.uri.toString() === uri.uri &&
                        params.version === version
                    ) {
                        pendingDiagnostic = false;
                        awaitedDiagnostics = params.diagnostics;

                        if (
                            lastDocumentEndPosition &&
                            this.filterDiagnostics(
                                params.diagnostics,
                                lastDocumentEndPosition
                            ) !== undefined
                        ) {
                            pendingProgress = false;
                        }
                    }
                }
            )
        );

        while (timeout > 0 && (pendingProgress || pendingDiagnostic)) {
            await this.sleep(100);
            timeout -= 100;
        }

        if (
            timeout <= 0 ||
            pendingProgress ||
            pendingDiagnostic ||
            awaitedDiagnostics === undefined
        ) {
            throw new CoqLspError("coq-lsp did not respond in time");
        }

        this.subscriptions.forEach((d) => d.dispose());

        return this.filterDiagnostics(
            awaitedDiagnostics,
            lastDocumentEndPosition ?? Position.create(0, 0)
        );
    }

    private async openTextDocumentUnsafe(
        uri: Uri,
        version: number = 1
    ): Promise<DiagnosticMessage> {
        const docText = readFileSync(uri.fsPath).toString();

        const params: DidOpenTextDocumentParams = {
            textDocument: {
                uri: uri.uri,
                languageId: "coq",
                version: version,
                text: docText,
            },
        };

        return await this.waitUntilFileFullyChecked(
            DidOpenTextDocumentNotification.type,
            params,
            uri,
            version
        );
    }

    private getTextEndPosition(lines: string[]): Position {
        return Position.create(
            lines.length - 1,
            lines[lines.length - 1].length
        );
    }

    private async updateTextDocumentUnsafe(
        oldDocumentText: string[],
        appendedSuffix: string,
        uri: Uri,
        version: number = 1
    ): Promise<DiagnosticMessage> {
        const updatedText = oldDocumentText.join("\n") + appendedSuffix;
        const oldEndPosition = this.getTextEndPosition(oldDocumentText);

        const params: DidChangeTextDocumentParams = {
            textDocument: {
                uri: uri.uri,
                version: version,
            },
            contentChanges: [
                {
                    text: updatedText,
                },
            ],
        };

        return await this.waitUntilFileFullyChecked(
            DidChangeTextDocumentNotification.type,
            params,
            uri,
            version,
            oldEndPosition
        );
    }

    private async closeTextDocumentUnsafe(uri: Uri): Promise<void> {
        const params: DidCloseTextDocumentParams = {
            textDocument: {
                uri: uri.uri,
            },
        };

        await this.client.sendNotification(
            DidCloseTextDocumentNotification.type,
            params
        );
    }

    private async getFlecheDocumentUnsafe(uri: Uri): Promise<FlecheDocument> {
        let textDocument = TextDocumentIdentifier.create(uri.uri);
        let params: FlecheDocumentParams = { textDocument };
        const doc = await this.client.sendRequest(flecheDocReqType, params);

        return doc;
    }

    dispose(): void {
        this.subscriptions.forEach((d) => d.dispose());
        this.client.stop();
    }
}<|MERGE_RESOLUTION|>--- conflicted
+++ resolved
@@ -1,10 +1,7 @@
 import { Mutex } from "async-mutex";
 import { readFileSync } from "fs";
-<<<<<<< HEAD
 import { Err, Ok, Result } from "ts-results";
-=======
 import { OutputChannel } from "vscode";
->>>>>>> ee51d34c
 import {
     BaseLanguageClient,
     Diagnostic,
