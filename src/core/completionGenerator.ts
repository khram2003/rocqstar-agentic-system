import { LLMSequentialIterator } from "../llm/llmIterator";
import { GeneratedProof } from "../llm/llmServices/generatedProof";

import { CoqLspTimeoutError } from "../coqLsp/coqLspTypes";

import { EventLogger } from "../logging/eventLogger";
import { asErrorOrRethrow, buildErrorCompleteLog } from "../utils/errorsUtils";
import { stringifyAnyValue } from "../utils/printers";

import {
    CompletionContext,
    ProcessEnvironment,
    SourceFileEnvironment,
} from "./completionGenerationContext";
import { ProofCheckResult } from "./coqProofChecker";
import {
    buildProofGenerationContext,
    prepareProofToCheck,
} from "./exposedCompletionGeneratorUtils";
import { throwOnAbort } from "../extension/extensionAbortUtils";

export interface GenerationResult {}

export class SuccessGenerationResult implements GenerationResult {
    constructor(
        public data: string,
        public attempt: number
    ) {}
}

export class FailureGenerationResult implements GenerationResult {
    constructor(
        public status: FailureGenerationStatus,
        public message: string
    ) {}
}

export enum FailureGenerationStatus {
    TIMEOUT_EXCEEDED,
    ERROR_OCCURRED,
    SEARCH_FAILED,
}

export async function generateCompletion(
    completionContext: CompletionContext,
    sourceFileEnvironment: SourceFileEnvironment,
    processEnvironment: ProcessEnvironment,
<<<<<<< HEAD
    abortSignal: AbortSignal,
    logOutputChannel?: OutputChannel,
=======
>>>>>>> df91211a
    eventLogger?: EventLogger,
    perProofTimeoutMillis: number = 15000
): Promise<GenerationResult> {
    const context = buildProofGenerationContext(
        completionContext,
        sourceFileEnvironment.fileTheorems,
        processEnvironment.theoremRanker,
        processEnvironment.premisesNumber
    );

    eventLogger?.log(
        "proof-gen-context-create",
        "Ranked theorems for proof generation",
        context.contextTheorems.map((thr) => thr.name)
    );
    const iterator = new LLMSequentialIterator(
        context,
        processEnvironment.modelsParams,
        processEnvironment.services,
        eventLogger
    );

    try {
        /** newlyGeneratedProofs = generatedProofsBatch from iterator +
         *  + all proofs fixed at the previous iteration */
        let newlyGeneratedProofs: GeneratedProof[] = [];

        for await (const generatedProofsBatch of iterator) {
            throwOnAbort(abortSignal);
            newlyGeneratedProofs.push(...generatedProofsBatch);
            eventLogger?.log(
                "core-new-proofs-ready-for-checking",
                "Newly generated proofs are ready for checking",
                newlyGeneratedProofs.map((proof) => proof.proof())
            );
            const fixedProofsOrCompletion = await checkAndFixProofs(
                newlyGeneratedProofs,
                completionContext,
                sourceFileEnvironment,
                processEnvironment,
                eventLogger,
                perProofTimeoutMillis
            );
            if (fixedProofsOrCompletion instanceof SuccessGenerationResult) {
                return fixedProofsOrCompletion;
            }
            newlyGeneratedProofs = [...fixedProofsOrCompletion];
        }

        while (newlyGeneratedProofs.length > 0) {
            const fixedProofsOrCompletion = await checkAndFixProofs(
                newlyGeneratedProofs,
                completionContext,
                sourceFileEnvironment,
                processEnvironment,
                eventLogger,
                perProofTimeoutMillis
            );
            if (fixedProofsOrCompletion instanceof SuccessGenerationResult) {
                return fixedProofsOrCompletion;
            }
            newlyGeneratedProofs = [...fixedProofsOrCompletion];
            eventLogger?.log(
                "core-new-proofs-ready-for-checking",
                "Newly generated only proof fixes are ready for checking",
                newlyGeneratedProofs.map((proof) => proof.proof())
            );
        }

        return new FailureGenerationResult(
            FailureGenerationStatus.SEARCH_FAILED,
            "No valid completions found"
        );
    } catch (e: any) {
        const error = asErrorOrRethrow(e);
        console.error(
            `Error occurred during completion generation:\n${buildErrorCompleteLog(error)}`
        );
        if (error instanceof CoqLspTimeoutError) {
            return new FailureGenerationResult(
                FailureGenerationStatus.TIMEOUT_EXCEEDED,
                error.message
            );
        } else {
            return new FailureGenerationResult(
                FailureGenerationStatus.ERROR_OCCURRED,
                error.message
            );
        }
    }
}

async function checkAndFixProofs(
    newlyGeneratedProofs: GeneratedProof[],
    completionContext: CompletionContext,
    sourceFileEnvironment: SourceFileEnvironment,
    processEnvironment: ProcessEnvironment,
    eventLogger?: EventLogger,
    perProofTimeoutMillis: number = 15000
): Promise<GeneratedProof[] | SuccessGenerationResult> {
    // check proofs and finish with success if at least one is valid
    const proofCheckResults = await checkGeneratedProofs(
        newlyGeneratedProofs,
        completionContext,
        sourceFileEnvironment,
        processEnvironment,
        perProofTimeoutMillis
    );
    const completion = getFirstValidProof(proofCheckResults);
    if (completion) {
        const [proof, index] = completion;
        return new SuccessGenerationResult(proof, index);
    }

    // fix proofs checked on this iteration
    const proofsWithFeedback: ProofWithFeedback[] = newlyGeneratedProofs.map(
        (generatedProof, i) => {
            return {
                generatedProof: generatedProof,
                diagnostic: proofCheckResults[i].diagnostic!,
            };
        }
    );
    const fixedProofs = await fixProofs(proofsWithFeedback);
    eventLogger?.log(
        "core-proofs-fixed",
        "Proofs were fixed",
        fixedProofs.map(
            (proof) =>
                `New proof: "${proof.proof()}" with version ${proof.versionNumber()}\n Previous version: ${stringifyAnyValue(proof.proofVersions.slice(-2))}`
        )
    );
    return fixedProofs; // prepare to a new iteration
}

async function checkGeneratedProofs(
    generatedProofs: GeneratedProof[],
    completionContext: CompletionContext,
    sourceFileEnvironment: SourceFileEnvironment,
    processEnvironment: ProcessEnvironment,
    perProofTimeoutMillis = 15000
): Promise<ProofCheckResult[]> {
    const preparedProofBatch = generatedProofs.map(
        (generatedProof: GeneratedProof) =>
            prepareProofToCheck(generatedProof.proof())
    );

    // TODO: Why is it happening every time?
    // if (workspaceRootPath) {
    //     processEnvironment.coqProofChecker.dispose();
    //     const client = await createCoqLspClient(
    //         workspaceRootPath,
    //         logOutputChannel
    //     );
    //     const coqProofChecker = new CoqProofChecker(client);
    //     processEnvironment.coqProofChecker = coqProofChecker;
    // }

    return processEnvironment.coqProofChecker.checkProofs(
        sourceFileEnvironment.fileUri,
        sourceFileEnvironment.documentVersion,
        completionContext.admitRange.start,
        preparedProofBatch,
        perProofTimeoutMillis
    );
}

interface ProofWithFeedback {
    generatedProof: GeneratedProof;
    diagnostic: string;
}

async function fixProofs(
    proofsWithFeedback: ProofWithFeedback[]
): Promise<GeneratedProof[]> {
    const fixProofsPromises = [];

    // build fix promises
    for (const proofWithFeedback of proofsWithFeedback) {
        const generatedProof = proofWithFeedback.generatedProof;
        if (!generatedProof.canBeFixed()) {
            continue;
        }
        const diagnostic = proofWithFeedback.diagnostic;

        const newProofVersions = generatedProof.fixProof(diagnostic);
        fixProofsPromises.push(newProofVersions);
    }

    // resolve promises: wait for all requested proofs to be fixed
    return (await Promise.allSettled(fixProofsPromises)).flatMap(
        (resolvedPromise) => {
            if (resolvedPromise.status === "fulfilled") {
                return resolvedPromise.value;
            } else {
                console.error(
                    "Failed to fix proof: ",
                    (resolvedPromise as PromiseRejectedResult).reason
                );
                return [];
            }
        }
    );
}

function getFirstValidProof(
    proofCheckResults: ProofCheckResult[]
): [string, number] | undefined {
    let index = 0;
    for (const proofCheckResult of proofCheckResults) {
        if (proofCheckResult.isValid) {
            return [proofCheckResult.proof, index];
        }
        index++;
    }
    return undefined;
}<|MERGE_RESOLUTION|>--- conflicted
+++ resolved
@@ -45,11 +45,8 @@
     completionContext: CompletionContext,
     sourceFileEnvironment: SourceFileEnvironment,
     processEnvironment: ProcessEnvironment,
-<<<<<<< HEAD
     abortSignal: AbortSignal,
     logOutputChannel?: OutputChannel,
-=======
->>>>>>> df91211a
     eventLogger?: EventLogger,
     perProofTimeoutMillis: number = 15000
 ): Promise<GenerationResult> {
